"""Inference forward models for ASL data"""

import numpy as np
<<<<<<< HEAD
import tensorflow as tf
from scipy import stats
=======
from scipy import ndimage
import tensorflow_probability as tfp
import nibabel as nib

>>>>>>> 1d77a206
from ssvb.model import Model, ModelOption
from ssvb.structure import Cortex, Volumetric
from ssvb.utils import NP_DTYPE, TF_DTYPE, ValueList

from svb_models_asl import __version__


class AslRestModel(Model):
    """
    ASL resting state model
    """

    OPTIONS = [
        # ASL parameters
        ModelOption(
            "tau",
            "Bolus duration",
            units="s",
            clargs=("--tau", "--bolus"),
            type=float,
            default=1.8,
        ),
        ModelOption("casl", "Data is CASL/pCASL", type=bool, default=True),
        ModelOption("tis", "Inversion times", units="s", type=ValueList(float)),
        ModelOption(
            "plds",
            "Post-labelling delays (for CASL instead of TIs)",
            units="s",
            type=ValueList(float),
        ),
        ModelOption(
            "repeats",
            "Number of repeats - single value or one per TI/PLD",
            units="s",
            type=ValueList(int),
            default=[1],
        ),
        ModelOption(
            "slicedt",
            "Increase in TI/PLD per slice in Z direction",
            units="s",
            type=float,
            default=0,
        ),
        ModelOption(
            "slicedt_img",
            "3D image giving timing offset at each voxel in acquisition data",
            units="s",
            type=str,
            default=None,
        ),
        # Tissue properties
        ModelOption("t1", "Tissue T1 value", units="s", type=float, default=1.3),
        ModelOption(
            "att",
            "Bolus arrival time",
            units="s",
            clargs=("--bat",),
            type=float,
            default=1.3,
        ),
        ModelOption(
            "attsd",
            "Bolus arrival time prior std.dev.",
            units="s",
            clargs=("--batsd",),
            type=float,
            default=None,
        ),
        ModelOption(
            "fcalib",
            "Perfusion value to use in estimation of effective T1",
            type=float,
            default=0.01,
        ),
        ModelOption(
            "pc", "Blood/tissue partition coefficient.", type=float, default=0.9
        ),
        # Blood properties
        ModelOption("t1b", "Blood T1 value", units="s", type=float, default=1.65),
        # Arterial properties
        ModelOption("infer_artcbf", "Infer arterial CBF", type=bool, default=None),
        ModelOption("infer_artatt", "Infer arterial ATT", type=bool, default=None),
        ModelOption(
            "artatt", "Arterial bolus arrival time", units="s", type=float, default=None
        ),
        ModelOption(
            "artattsd",
            "Arterial bolus arrival time prior std.dev.",
            units="s",
            type=float,
            default=None,
        ),
        # Inference options
        ModelOption(
            "infer_att",
            "Infer ATT",
            type=bool,
            default=None,
        ),
        ModelOption(
            "att_init",
            "Initialization method for ATT (max=max signal - bolus duration)",
        ),
        ModelOption("infer_t1", "Infer T1 value", type=bool, default=None),
    ]

    def __init__(self, structure, **options):
        Model.__init__(self, structure, **options)

        # Default tissue CBF for the case where we are not inferring it.
        # This will almost always be overriden later on
        self.cbf = tf.cast(options.get("cbf", 0.0), TF_DTYPE)
        self.artcbf = tf.cast(options.get("artcbf", 0.0), TF_DTYPE)

        # TIs calculated as PLD + bolus duration
        if self.plds is not None:
            self.plds = tf.constant(self.plds, dtype=TF_DTYPE)
            self.tis = self.plds + self.tau
        else:
            self.tis = tf.constant(self.tis, dtype=TF_DTYPE)
            self.plds = self.tis - self.tau

        if (self.tis is None) and (self.plds is None):
            raise ValueError("Either TIs or PLDs must be given")

        if (not self.att_init) and self.is_multidelay:
            self.att_init = "max"

        if self.attsd is None:
            self.attsd = 0.75 if len(self.tis) > 1 else 0.1

        if self.pc is None:
            self.pc = 0.9

        self.leadscale = 0.01
        if self.artatt is None:
            self.artatt = self.att - 0.4

        if self.artattsd is None:
            self.artattsd = self.attsd

        # Repeats are supposed to be a list but can be a single number
        if isinstance(self.repeats, (int, np.integer)):
            self.repeats = [self.repeats]

        # For now we only support fixed repeats
        if len(self.repeats) == 1:
<<<<<<< HEAD
            # FIXME variable repeats
            self.repeats = self.repeats[0]
        elif len(self.repeats) > 1 and any(
            [r != self.repeats[0] for r in self.repeats]
        ):
            raise NotImplementedError("Variable repeats for TIs/PLDs")
=======
            self.repeats = self.repeats * len(self.tis)
        elif len(self.repeats) != len(self.tis):
            raise ValueError("Number of repeats must match number of TIs/PLDs")

        # Slice timing offsets
        if self.slicedt and self.slicedt_img is not None:
            raise ValueError("Cannot specify both slicedt and slicedt_img")
        if self.slicedt_img:
            if isinstance(self.slicedt_img, str):
                self.slicedt_img = nib.load(self.slicedt_img).get_fdata()
>>>>>>> 1d77a206

        name = "cbf"
        if options.get(f"infer_{name}", False):
            defaults = dict(
                post_dist="F",
                mean=1.5,
                post_var=1e3,
                prior_var=1e6,
                post_init=self._init_cbf,
            )
            self.attach_param(name, True, defaults, options)

        name = "att"
        if options.get(f"infer_{name}", False):
            defaults = dict(
                post_dist="F",
                mean=self.att,
                var=self.attsd**2,
                post_init=self._init_att,
            )
            self.attach_param(name, True, defaults, options)

        # name = "t1"
        # defaults = dict(mean=self.t1, var=0.01)
        # self.attach_param("t1", options.get(f"infer_{name}", False), defaults, options)

        # name = "artcbf"
        # defaults = dict(
        #     prior_dist="A",
        #     post_dist="F",
        #     mean=0,
        #     prior_var=1e6,
        #     post_var=0.5,
        #     post_init=self._init_artcbf,
        # )
        # self.attach_param(name, options.get(f"infer_{name}", False), defaults, options)

        # name = "artatt"
        # defaults = dict(
        #     post_dist="F",
        #     mean=self.artatt,
        #     var=self.artattsd**2,
        #     # post_init=self._init_att,
        # )
        # self.attach_param(name, options.get(f"infer_{name}", False), defaults, options)

    def __str__(self):
        return f"ASL resting state tissue model version {__version__}"

    @property
    def is_multidelay(self):
        return len(self.tis) > 1

    @property
    def is_singledelay(self):
        return not self.is_multitime

    @property
    def n_delays(self):
        return len(self.tis)

    # FIXME assumes constant repeats
    @property
    def n_tpts(self):
        return len(self.tis) * self.repeats

    def evaluate(self, params: dict[str, tf.Tensor], tpts: tf.Tensor) -> tf.Tensor:
        """
        PASL/pCASL kinetic model for tissue

        :param t: timepoints for model evaluation
        :param cbf: CBF
        :param att: ATT
        :param t1: T1 decay constant
        :param pc: partition coefficient
        :param fcalib: calibration coefficient
        """

        # Call the base class evaluate method to check shapes
        Model.evaluate(self, params, tpts)

        # Default parameters that we will override with caller's
        # All need to have shape [S,N] (add singleton on front)
        default_params = {
            "cbf": tf.reshape(self.cbf, [1, -1]),
            "att": tf.reshape(self.att, [1, -1]),
            "t1": tf.reshape(self.t1, [1, -1]),
            "artcbf": tf.reshape(self.artcbf, [1, -1]),
            "artatt": tf.reshape(self.artatt, [1, -1]),
        }

        # Override defaults with caller's parameters
        default_params.update(params)

        # Reshape params and tpts for broadcasting
        default_params, tpts = self.reshape_for_evaluate(default_params, tpts)

        signal = self.tissue_signal(
            default_params["cbf"], default_params["att"], default_params["t1"], tpts
        )
        if ("artcbf" in params) or ("artatt" in params):
            signal += self.arterial_signal(
                default_params["artcbf"], default_params["artatt"], tpts
            )

        return signal

    def tissue_signal(self, cbf, att, t1, tpts: tf.Tensor) -> tf.Tensor:
        pc = self.pc
        fcalib = self.fcalib

        # Boolean masks indicating which voxel-timepoints are during the
        # bolus arrival and which are after
        post_bolus = tpts > (self.tau + att)
        during_bolus = (tpts > att) & tf.logical_not(post_bolus)

        # Rate constants
        t1_app = 1 / (1 / t1 + fcalib / pc)

        # Calculate signal
        if self.casl:
            # CASL kinetic model
            factor = (2 * t1_app) * tf.cast(tf.exp(-att / self.t1b), TF_DTYPE)
            during_bolus_signal = factor * (1 - tf.exp(-(tpts - att) / t1_app))
            post_bolus_signal = (
                factor
                * tf.exp(-(tpts - self.tau - att) / t1_app)
                * (1 - tf.exp(-self.tau / t1_app))
            )
        else:
            # PASL kinetic model
            r = 1 / t1_app - 1 / self.t1b
            f = 2 * tf.exp(-tpts / t1_app)
            factor = f / r
            during_bolus_signal = factor * ((tf.exp(r * tpts) - tf.exp(r * att)))
            post_bolus_signal = factor * (
                (tf.exp(r * (att + self.tau)) - tf.exp(r * att))
            )

        # Build the signal from the during and post bolus components leaving as zero
        # where neither applies (i.e. pre bolus)
        # FIXME: small ramp in ATT possibly gives better stability
        # as it gives a continuous gradient when ATT < min PLD
        # signal = tf.linspace(0.0, 1e-2 * att[:, :, 0], tf.shape(tpts)[-1], axis=2)
        signal = tf.zeros(tf.shape(during_bolus_signal), dtype=TF_DTYPE)
        signal = tf.where(during_bolus, during_bolus_signal, signal)
        signal = tf.where(post_bolus, post_bolus_signal, signal)

        return cbf * signal

    def arterial_signal(self, artcbf, artatt, tpts: tf.Tensor) -> tf.Tensor:
        """
        PASL/pCASL Kinetic model for arterial curve

        To avoid problems with the discontinuous gradient at ti=artatt
        and ti=artatt+taub, we smooth the transition at these points
        using a Gaussian convolved step function. The sigma value could
        be exposed as a parameter (small value = less smoothing). This is
        similar to the effect of Gaussian dispersion, but can be computed
        without numerical integration
        """

        if self.casl:
            kcblood = tf.cast(2 * tf.exp(-artatt / self.t1b), TF_DTYPE)
        else:
            kcblood = tf.cast(2 * tf.exp(-tpts / self.t1b), TF_DTYPE)

        # Boolean masks indicating which voxel-timepoints are in the leadin phase
        # and which in the leadout
        leadout = tpts > (artatt + self.tau / 2)
        leadin = tf.logical_not(leadout)

        # If artatt is smaller than the lead in scale, we could 'lose' some
        # of the bolus, so reduce degree of lead in as artatt -> 0. We
        # don't really need it in this case anyway since there will be no
        # gradient discontinuity
        leadscale = tf.cast(tf.minimum(artatt, self.leadscale), TF_DTYPE)
        leadin = tf.logical_and(leadin, leadscale > 0)

        # Calculate lead-in and lead-out signals
        leadin_signal = kcblood * 0.5 * (1 + tf.math.erf((tpts - artatt) / leadscale))
        leadout_signal = (
            kcblood
            * 0.5
            * (1 + tf.math.erf(-(tpts - artatt - self.tau) / self.leadscale))
        )

        # Form final signal from combination of lead in and lead out signals
        signal = tf.zeros(tf.shape(leadin_signal), dtype=TF_DTYPE)
        signal = tf.where(leadin, leadin_signal, signal)
        signal = tf.where(leadout, leadout_signal, signal)

        return artcbf * signal

<<<<<<< HEAD
    # TODO: allow model to accept a tivol directly for fitting in
    # non-ASL space where standard slicedt correction doesn't work
    def tpts_vol(self, data_model) -> tf.Tensor:
=======
    def tpts_vol(self) -> tf.Tensor:
>>>>>>> 1d77a206
        """
        Generate dense tensor of per-node timepoint values

        :return tensor of size [W,T]
        """
<<<<<<< HEAD
        if data_model.n_tpts != len(self.tis) * self.repeats:
            raise ValueError(
                "ASL model configured with %i time points, but data has %i"
                % (len(self.tis) * self.repeats, data_model.n_tpts)
            )

        # FIXME assuming grouped by TIs/PLDs
        tis_repeated = tf.repeat(self.tis, self.repeats)
        t = tf.broadcast_to(tis_repeated, [*data_model.vol_shape, len(tis_repeated)])

        # Discard voxels not in the mask
        t = t[data_model.vol_mask > 0]
=======
        ntpts = self.data_model.n_tpts
        if ntpts != sum(self.repeats):
            raise ValueError(
                "ASL model configured with %i time points, but data has %i"
                % (sum(self.repeats), ntpts)
            )

        # Note that this assumes data grouped by TIs/PLDs which is required for variable repeats
        base_tpts = np.array(sum([[ti] * rpts for ti, rpts in zip(self.tis, self.repeats)], []))
        acq_shape = list(self.data_model.data_vol.shape[:3])

        if self.slicedt_img is None:
            self.slicedt_img = np.zeros(acq_shape + [1], dtype=NP_DTYPE)
            if self.slicedt is not None:
                # Generate timings volume using the slicedt value
                for z in range(acq_shape[2]):
                    self.slicedt_img[:, :, z, :] = z * self.slicedt
        else:
            shape = list(self.slicedt_img.shape)
            if len(shape) != 3:
                raise ValueError(f"Slice DT image must be 3D - has shape: {shape}")
            if shape != acq_shape:
                raise ValueError(f"Slice DT image shape does not match acquired data: {shape} vs {acq_shape}")
            self.slicedt_img = self.slicedt_img[..., np.newaxis]

        t = self.slicedt_img + base_tpts  # [NX, NY, NZ, NT]

        # Apply mask
        t = t[self.data_model.vol_mask > 0]

>>>>>>> 1d77a206
        return t

    def _init_cbf(self, data_model) -> tf.Tensor:
        """
        Initial value for the flow parameter

        :param data: voxel-wise data of shape [V,T]

        :return tensor of size [W]
        """

        data = data_model.data_flattened
        data_filtered = tf.math.reduce_mean(data, axis=-1)

        pv = self.structure.to_voxels(tf.ones(self.structure.n_nodes))
        pv = tf.maximum(pv, 0.5)

        if isinstance(self.structure, Cortex):
            data_filtered = data_filtered / pv
        elif (type(self.structure) is Volumetric) and data_model.mode == "hybrid":
            data_filtered = data_filtered * pv

        f_vox = tf.math.maximum(data_filtered, 0.1)
        f_init = self.structure.to_nodes(f_vox)
        return f_init, f_init / 10

    def _init_att(self, data_model) -> tf.Tensor:
        """
        Initial value for the att parameter

        :param data: voxel-wise data of shape [V,T]

        :return tensor of size [W]
        """

        if not self.is_multidelay:
            return self.att, self.attsd**2

        tpts_vol = self.tpts_vol(data_model)
        max_idx = tf.math.argmax(data_model.data_flattened, axis=1)
        time_max = tf.gather(tpts_vol, max_idx, batch_dims=1)
        att = time_max - self.tau

        pv = self.structure.to_voxels(tf.ones(self.structure.n_nodes))
        pv_thr = np.percentile(pv, 75)
        att_mode = stats.mode(att[pv >= pv_thr], axis=None).mode

        return att_mode, self.attsd**2

    def _init_artcbf(self, data_model) -> tf.Tensor:
        """
        Initial value for the artcbf parameter

        :param data: voxel-wise data of shape [V,T]

        :return tensor of size [W]
        """
        data = data_model.data_flattened
        dmax = tf.reduce_mean(data, axis=1)
        thr = np.percentile(dmax, 90)
        init = tf.where(dmax > thr, 10, 1)
        return init, None

    def data_normaliser(self, data) -> TF_DTYPE:
        mn = np.mean(data)
        pow_ten = np.floor(np.log10(mn)) - 1
        return tf.cast(10**pow_ten, TF_DTYPE)<|MERGE_RESOLUTION|>--- conflicted
+++ resolved
@@ -1,15 +1,9 @@
 """Inference forward models for ASL data"""
 
+import nibabel as nib
 import numpy as np
-<<<<<<< HEAD
 import tensorflow as tf
 from scipy import stats
-=======
-from scipy import ndimage
-import tensorflow_probability as tfp
-import nibabel as nib
-
->>>>>>> 1d77a206
 from ssvb.model import Model, ModelOption
 from ssvb.structure import Cortex, Volumetric
 from ssvb.utils import NP_DTYPE, TF_DTYPE, ValueList
@@ -155,17 +149,7 @@
         # Repeats are supposed to be a list but can be a single number
         if isinstance(self.repeats, (int, np.integer)):
             self.repeats = [self.repeats]
-
-        # For now we only support fixed repeats
         if len(self.repeats) == 1:
-<<<<<<< HEAD
-            # FIXME variable repeats
-            self.repeats = self.repeats[0]
-        elif len(self.repeats) > 1 and any(
-            [r != self.repeats[0] for r in self.repeats]
-        ):
-            raise NotImplementedError("Variable repeats for TIs/PLDs")
-=======
             self.repeats = self.repeats * len(self.tis)
         elif len(self.repeats) != len(self.tis):
             raise ValueError("Number of repeats must match number of TIs/PLDs")
@@ -176,7 +160,6 @@
         if self.slicedt_img:
             if isinstance(self.slicedt_img, str):
                 self.slicedt_img = nib.load(self.slicedt_img).get_fdata()
->>>>>>> 1d77a206
 
         name = "cbf"
         if options.get(f"infer_{name}", False):
@@ -371,33 +354,13 @@
 
         return artcbf * signal
 
-<<<<<<< HEAD
-    # TODO: allow model to accept a tivol directly for fitting in
-    # non-ASL space where standard slicedt correction doesn't work
     def tpts_vol(self, data_model) -> tf.Tensor:
-=======
-    def tpts_vol(self) -> tf.Tensor:
->>>>>>> 1d77a206
         """
         Generate dense tensor of per-node timepoint values
 
         :return tensor of size [W,T]
         """
-<<<<<<< HEAD
-        if data_model.n_tpts != len(self.tis) * self.repeats:
-            raise ValueError(
-                "ASL model configured with %i time points, but data has %i"
-                % (len(self.tis) * self.repeats, data_model.n_tpts)
-            )
-
-        # FIXME assuming grouped by TIs/PLDs
-        tis_repeated = tf.repeat(self.tis, self.repeats)
-        t = tf.broadcast_to(tis_repeated, [*data_model.vol_shape, len(tis_repeated)])
-
-        # Discard voxels not in the mask
-        t = t[data_model.vol_mask > 0]
-=======
-        ntpts = self.data_model.n_tpts
+        ntpts = data_model.n_tpts
         if ntpts != sum(self.repeats):
             raise ValueError(
                 "ASL model configured with %i time points, but data has %i"
@@ -405,29 +368,33 @@
             )
 
         # Note that this assumes data grouped by TIs/PLDs which is required for variable repeats
-        base_tpts = np.array(sum([[ti] * rpts for ti, rpts in zip(self.tis, self.repeats)], []))
-        acq_shape = list(self.data_model.data_vol.shape[:3])
+        base_tpts = np.array(
+            sum([[ti] * rpts for ti, rpts in zip(self.tis, self.repeats)], [])
+        )
+        acq_shape = list(data_model.data_vol.shape[:3])
 
         if self.slicedt_img is None:
-            self.slicedt_img = np.zeros(acq_shape + [1], dtype=NP_DTYPE)
+            self.slicedt_img = np.zeros(acq_shape, dtype=NP_DTYPE)
             if self.slicedt is not None:
                 # Generate timings volume using the slicedt value
                 for z in range(acq_shape[2]):
-                    self.slicedt_img[:, :, z, :] = z * self.slicedt
+                    self.slicedt_img[:, :, z] = z * self.slicedt
         else:
             shape = list(self.slicedt_img.shape)
             if len(shape) != 3:
                 raise ValueError(f"Slice DT image must be 3D - has shape: {shape}")
             if shape != acq_shape:
-                raise ValueError(f"Slice DT image shape does not match acquired data: {shape} vs {acq_shape}")
-            self.slicedt_img = self.slicedt_img[..., np.newaxis]
-
-        t = self.slicedt_img + base_tpts  # [NX, NY, NZ, NT]
+                raise ValueError(
+                    f"Slice DT image shape does not match acquired data: {shape} vs {acq_shape}"
+                )
+
+        t = (
+            self.slicedt_img[..., None] + base_tpts[None, None, None, :]
+        )  # [NX, NY, NZ, NT]
 
         # Apply mask
-        t = t[self.data_model.vol_mask > 0]
-
->>>>>>> 1d77a206
+        t = t[data_model.vol_mask > 0]
+
         return t
 
     def _init_cbf(self, data_model) -> tf.Tensor:
