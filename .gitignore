.vscode
_version.py
<<<<<<< HEAD
*__pycache__*
build 
dist 
=======
build
dist
scripts/*out*
>>>>>>> 6f576219
*.egg-info<|MERGE_RESOLUTION|>--- conflicted
+++ resolved
@@ -1,12 +1,6 @@
 .vscode
 _version.py
-<<<<<<< HEAD
-*__pycache__*
-build 
-dist 
-=======
 build
 dist
 scripts/*out*
->>>>>>> 6f576219
 *.egg-info